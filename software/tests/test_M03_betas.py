--- conflicted
+++ resolved
@@ -41,11 +41,8 @@
         self.verbosity = logging.ERROR
         self.throw = True
         self.model_db_path = None
-<<<<<<< HEAD
         self.handle_empty_columns = False
-=======
         self.input_pvalue_fix = 1e-30
->>>>>>> 94d1e9ec
 
 def base_args(path="tests/_td/GWAS/scz2"):
     args = DummyArgs()
@@ -226,7 +223,6 @@
         r = M03_betas.run(args)
         assert_beta_pb_fix(self, r)
 
-
     def test_align(self):
         pass
 
