--- conflicted
+++ resolved
@@ -41,43 +41,13 @@
     GWASUtilities.add_gwas_arguments_to_parser(parser)
 
 # ZScore calculation
-<<<<<<< HEAD
-    parser.add_argument("--covariance", help="name of file containing covariance data", default="intermediate/cov/covariance.txt.gz")
+    parser.add_argument("--covariance", help="name of file containing covariance data", default=None)
     parser.add_argument("--output_file", help="name of output file", default=None)
-    parser.add_argument("--keep_ens_version", help="If set, will keep the -version- postfix in gene id.", action="store_true", default=False)
+    parser.add_argument("--remove_ens_version", help="If set, will drop the -version- postfix in gene id.", action="store_true", default=False)
     parser.add_argument("--verbosity", help="Log verbosity level. 1 is everything being logged. 10 is only high level messages, above 10 will hardly log anything", default = "10")
     parser.add_argument("--throw", action="store_true", help="Throw exception on error", default=False)
     parser.add_argument("--overwrite", help="If set, will overwrite the results file if it exists.", action="store_true", default=False)
     parser.add_argument("--additional_output", help="If set, will output additional information.", default=None)
-=======
-    parser.add_argument("--covariance",
-                        help="name of file containing covariance data",
-                        default=None)
-                        #default="intermediate/1000GP_Phase3_chr_cov")
-
-    parser.add_argument("--output_file",
-                        help="name of output file",
-                        default="results/zscores.csv")
-
-    parser.add_argument("--remove_ens_version",
-                        help="If set, will drop the -version- postfix in gene id.",
-                    action="store_true",
-                    default=False)
-
-    parser.add_argument("--verbosity",
-                        help="Log verbosity level. 1 is everything being logged. 10 is only high level messages, above 10 will hardly log anything",
-                        default = "10")
-
-    parser.add_argument("--throw",
-                        action="store_true",
-                        help="Throw exception on error",
-                        default=False)
-
-    parser.add_argument("--overwrite",
-                        help="If set, will overwrite the results file if it exists.",
-                    action="store_true",
-                    default=False)
->>>>>>> 04211e7d
 
     args = parser.parse_args()
 
