--- conflicted
+++ resolved
@@ -31,65 +31,24 @@
     parser = argparse.ArgumentParser(description='MetaXcan.py %s:  Will estimate MetaXcan results from a set of snp covariance matrices, a model database, and GWAS beta files.' % (__version__))
 
 #weight db model
-    parser.add_argument("--model_db_path", help="name of model db in data folder", default=None)
+    parser.add_argument("--model_db_path", help="name of model db in data folder")
 
 #GWAS betas
-<<<<<<< HEAD
-    parser.add_argument("--gwas_folder", help="name of folder containing GWAS data. All files in the folder are assumed to belong to a single study.", default="data/GWAS")
+    parser.add_argument("--gwas_file", help="Load a single GWAS file. (Alternative to providing a gwas_folder and gwas_file_pattern)")
 
-    parser.add_argument("--gwas_file_pattern", help="Pattern to recognice GWAS files in folders (in case there are extra files and you don't want them selected).", default=None)
+    parser.add_argument("--gwas_folder", help="name of folder containing GWAS data. All files in the folder are assumed to belong to a single study.")
+    parser.add_argument("--gwas_file_pattern", help="Pattern to recognice GWAS files in folders (in case there are extra files and you don't want them selected).")
 
     GWASUtilities.add_gwas_arguments_to_parser(parser)
 
 # ZScore calculation
-    parser.add_argument("--covariance", help="name of file containing covariance data", default=None)
-    parser.add_argument("--output_file", help="name of output file", default=None)
+    parser.add_argument("--covariance", help="name of file containing covariance data")
+    parser.add_argument("--output_file", help="name of output file")
     parser.add_argument("--remove_ens_version", help="If set, will drop the -version- postfix in gene id.", action="store_true", default=False)
     parser.add_argument("--verbosity", help="Log verbosity level. 1 is everything being logged. 10 is only high level messages, above 10 will hardly log anything", default = "10")
     parser.add_argument("--throw", action="store_true", help="Throw exception on error", default=False)
     parser.add_argument("--overwrite", help="If set, will overwrite the results file if it exists.", action="store_true", default=False)
-    parser.add_argument("--additional_output", help="If set, will output additional information.", default=None)
-=======
-    parser.add_argument("--gwas_file", help="Load a single GWAS file. (Alternative to providing a gwas_folder and gwas_file_pattern)")
-    parser.add_argument("--gwas_folder", help="name of folder containing GWAS data. All files in the folder are assumed to belong to a single study.")
-    parser.add_argument("--gwas_file_pattern",
-                        help="Pattern to recognice GWAS files in folders (in case there are extra files and you don't want them selected).")
-
-    GWASUtilities.add_gwas_arguments_to_parser(parser)
-
-    parser.add_argument("--separator",
-                        help="Character or string separating fields in input file. Defaults to any whitespace.")
-
-    parser.add_argument("--skip_until_header",
-                        help="Some files may be malformed and contain unespecified bytes in the beggining."
-                             " Specify this option (string value) to identify a header up to which file contents should be skipped.")
-
-# ZScore calculation
-    parser.add_argument("--covariance",
-                        help="name of file containing covariance data")
-
-    parser.add_argument("--output_file",
-                        help="name of output file")
-
-    parser.add_argument("--remove_ens_version",
-                        help="If set, will drop the -version- postfix in gene id.",
-                    action="store_true",
-                    default=False)
-
-    parser.add_argument("--verbosity",
-                        help="Log verbosity level. 1 is everything being logged. 10 is only high level messages, above 10 will hardly log anything",
-                        default = "10")
-
-    parser.add_argument("--throw",
-                        action="store_true",
-                        help="Throw exception on error",
-                        default=False)
-
-    parser.add_argument("--overwrite",
-                        help="If set, will overwrite the results file if it exists.",
-                    action="store_true",
-                    default=False)
->>>>>>> 99924012
+    parser.add_argument("--additional_output", help="If set, will output additional information.")
 
     args = parser.parse_args()
 
