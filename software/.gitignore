--- conflicted
+++ resolved
@@ -8,13 +8,7 @@
 _kk*
 support_data*
 build*
-<<<<<<< HEAD
-_scripts*
-_test
-_prof*
-=======
 
 _prof
 _scripts
-_test
->>>>>>> 04211e7d
+_test