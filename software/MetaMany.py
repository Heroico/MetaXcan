--- conflicted
+++ resolved
@@ -56,26 +56,20 @@
    """
 
 def get_name_prefix(args):
-<<<<<<< HEAD
-    regexp = re.compile(args.gwas_file_pattern) if args.gwas_file_pattern else None
-    names = Utilities.contentsWithRegexpFromFolder(args.gwas_folder, regexp)
-    name = names[0]
-    report_prefix = get_result_prefix(args, name)
-=======
     if args.gwas_folder:
         regexp = re.compile(args.gwas_file_pattern) if args.gwas_file_pattern else None
         names = Utilities.contentsWithRegexpFromFolder(args.gwas_folder, regexp)
         name = names[0]
-        report_prefix = name.split("/")[-1].split(".")[0]
+        report_prefix = get_result_prefix(args, name)
     else:
-        report_prefix = os.path.splitext(args.gwas_file)[0] if "." in args.gwas_file else args.gwas_file
->>>>>>> 99924012
+        report_prefix = get_result_prefix(args, args.gwas_file)
     return report_prefix
 
 def get_result_prefix(args, name):
     if args.output_file_prefix:
         return args.output_file_prefix
-    return name.split("/")[-1].split(".")[0]
+    n = os.path.splitext(args.gwas_file)[0] if "." in args.gwas_file else args.gwas_file
+    return n
 
 def process(args, db_filename):
     filebase = os.path.basename(db_filename).replace(".db", "")
@@ -129,30 +123,12 @@
     parser.add_argument('weight_dbs', metavar='DB', type=argparse.FileType('r'), nargs='+', help="weight dbs to be used")
 
 #GWAS betas
-<<<<<<< HEAD
-    parser.add_argument("--gwas_folder", help="name of folder containing GWAS data. All files in the folder are assumed to belong to a single study.", default="data/GWAS")
-    parser.add_argument("--gwas_file_pattern", help="Pattern to recognice GWAS files in folders (in case there are extra files and you don't want them selected).", default=None)
+    parser.add_argument("--gwas_file", help="Load a single GWAS file. (Alternative to providing a gwas_folder and gwas_file_pattern)")
+
+    parser.add_argument("--gwas_folder", help="name of folder containing GWAS data. All files in the folder are assumed to belong to a single study.")
+    parser.add_argument("--gwas_file_pattern", help="Pattern to recognice GWAS files in folders (in case there are extra files and you don't want them selected).")
 
     GWASUtilities.add_gwas_arguments_to_parser(parser)
-
-=======
-    parser.add_argument("--gwas_file", help="Load a single GWAS file. (Alternative to providing a gwas_folder and gwas_file_pattern)")
-    parser.add_argument("--gwas_folder",
-                        help="name of folder containing GWAS data. All files in the folder are assumed to belong to a single study.")
-
-    parser.add_argument("--gwas_file_pattern",
-                        help="Pattern to recognice GWAS files in folders (in case there are extra files and you don't want them selected).")
-
-    GWASUtilities.add_gwas_arguments_to_parser(parser)
-
-    parser.add_argument("--separator",
-                        help="Character or string separating fields in input file. Defaults to any whitespace.",)
-    # Added to support GWAS utilities
-    parser.add_argument("--skip_until_header",
-                        help="Some files may be malformed and contain unespecified bytes in the beggining."
-                             " Specify this option (string value) to identify a header up to which file contents should be skipped.")
-
->>>>>>> 99924012
 
 # ZScore calculation
     parser.add_argument("--covariance_directory", help="directory where covariance files can be found (or SAME if covariance sits beside the .db file", default="SAME")
@@ -165,39 +141,6 @@
     parser.add_argument("--verbosity", help="Log verbosity level. 1 is everything being logged. 10 is only high level messages, above 10 will hardly log anything", default = "10")
     parser.add_argument("--throw", action="store_true", help="Throw exception on error", default=False)
 
-<<<<<<< HEAD
-=======
-    parser.add_argument("--covariance_directory",
-                        help="directory where covariance files can be found (or SAME if covariance sits beside the .db file",
-                        default="SAME")
-
-    parser.add_argument("--covariance_suffix",
-                        help="Suffix associated with the covariance files. covext-dbext (where ..dbext is the portion of the db file to be replaced by the coviarance extension. )",
-                        default=".txt.gz.._0.5.db")
-
-    parser.add_argument("--output_directory",
-                        help="name of output file",
-                        default="results")
-
-    parser.add_argument("--remove_ens_version",
-                        help="If set, will drop the -version- postfix in gene id.",
-                    action="store_true",
-                    default=False)
-
-    parser.add_argument("--overwrite",
-                        help="If set, will overwrite the results file if it exists.",
-                    action="store_true",
-                    default=False)
-
-    parser.add_argument("--verbosity",
-                        help="Log verbosity level. 1 is everything being logged. 10 is only high level messages, above 10 will hardly log anything",
-                        default = "10")
-
-    parser.add_argument("--throw",
-                        action="store_true",
-                        help="Throw exception on error",
-                        default=False)
->>>>>>> 99924012
 
     if "-v" in sys.argv or "--verbose" in sys.argv:
         print metax.__version__
