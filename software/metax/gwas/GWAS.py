import pandas #likely to go away for a streaming approach
import numpy
import logging
import gzip
import scipy.stats as stats

import GWASSpecialHandling

from .. import  Exceptions

from ..Constants import SNP
from ..Constants import EFFECT_ALLELE
from ..Constants import NON_EFFECT_ALLELE
from ..Constants import ZSCORE
from ..Constants import CHROMOSOME
from ..Constants import POSITION
from ..Constants import OR
from ..Constants import BETA
from ..Constants import BETA_SIGN
from ..Constants import SE
from ..Constants import PVALUE

COLUMN_SNP="column_snp"
COLUMN_EFFECT_ALLELE="column_effect_allele"
COLUMN_NON_EFFECT_ALLELE="column_non_effect_allele"
COLUMN_CHROMOSOME="column_chromosome"
COLUMN_POSITION="column_position"
COLUMN_FREQ="column_freq"
COLUMN_BETA="column_beta"
COLUMN_BETA_SIGN="column_beta_sign"
COLUMN_PVALUE="column_pvalue"
COLUMN_SE="column_se"
COLUMN_OR="column_or"
COLUMN_ZSCORE="column_zscore"

########################################################################################################################
# Format Management

#format of raw results
class GWASF(object):
    SNP=0
    CHROMOSOME=1
    POSITION=2
    NON_EFFECT_ALLELE=3
    EFFECT_ALLELE=4
    ZSCORE=5

def _f_snp(format): return format[COLUMN_SNP] if COLUMN_SNP in format else None
def _f_effect_allele_column(format): return format[COLUMN_EFFECT_ALLELE] if COLUMN_EFFECT_ALLELE in format else None
def _f_non_effect_allele_column(format): return format[COLUMN_NON_EFFECT_ALLELE] if COLUMN_NON_EFFECT_ALLELE in format else None
def _f_zscore(format): return format[COLUMN_ZSCORE] if COLUMN_ZSCORE in format else None
def _f_pvalue(format): return format[COLUMN_PVALUE] if COLUMN_PVALUE in format else None
def _f_beta(format): return format[COLUMN_BETA] if COLUMN_BETA in format else None
def _f_beta_sign(format): return format[COLUMN_BETA_SIGN] if COLUMN_BETA_SIGN in format else None
def _f_or(format): return format[COLUMN_OR] if COLUMN_OR in format else None
def _f_se(format): return format[COLUMN_SE] if COLUMN_SE in format else None

def validate_format_basic(format):
    if not _f_snp(format): raise Exceptions.InvalidArguments("Need to provide a SNP column")
    if not _f_effect_allele_column(format): raise Exceptions.InvalidArguments("Need to provide an -effect allele- column")
    if not _f_non_effect_allele_column(format): raise Exceptions.InvalidArguments("Need to provide a -non effect allele- column")

def validate_format_for_strict(format):
    ok = False
    if _f_zscore(format):
        ok = True
    elif _f_pvalue(format):
        if _f_beta(format) or _f_or(format) or _f_beta_sign(format):
            ok = True
        else:
            raise Exceptions.InvalidArguments("If providing pvalue, you must provide either -beta-, -sign of beta-, or -odd ratio-")
    elif _f_se(format):
        if _f_beta(format) or _f_or(format):
            ok = True
        else:
            raise Exceptions.InvalidArguments("If providing standard error, you must provide either -beta- or -odd ratio-")

    if not ok:
        raise Exceptions.InvalidArguments("Arguments missing. Either -zscore-, -pvalue and one in [beta,beta sign,or]-, or -standard error and one in [beta, or]- must be provided")

<<<<<<< HEAD
########################################################################################################################
# Load a gwas
def load_gwas(source, gwas_format, strict=True, separator=None, skip_until_header=False, snps=None, force_special_handling=False, handle_empty_columns=False):
=======
def load_gwas(source, gwas_format, strict=True, sep='\s+', input_pvalue_fix=None):
>>>>>>> 94d1e9ec
    """
    Attempts to read a GWAS summary statistics file, and load it into a uniform format,
    in a pandas dataframe.

    :param source: Either a string with path to file containing GWAS summary statistics, or a generator.
    :param gwas_format: dictionary specifying GWAS format column mapping.
        For example
    :return:
    """
    if force_special_handling or skip_until_header or snps:
        logging.info("Reading input gwas with special handling: %s", source)
        snp_column_name = gwas_format[COLUMN_SNP]
        d = GWASSpecialHandling.gwas_data_source(source, snps, snp_column_name, skip_until_header, separator, handle_empty_columns)
        d = pandas.DataFrame(d)
    else:
        logging.info("Reading input gwas: %s", source)
        if separator is None: separator = '\s+'
        d = pandas.read_table(source, separator)

    logging.info("Processing input gwas")
    d = _rename_columns(d, gwas_format)

    if not SNP in d:
        raise Exceptions.ReportableException("A valid SNP column name must be provided in the format")

    #keep only rsids
    if d.shape[0] > 0:
        d = d[~ d[SNP].isnull()]
        d = d[d[SNP].str.contains("rs")]

    if strict:
<<<<<<< HEAD
        d = _enforce_numeric_columns(d)
        d = _ensure_columns(d)
=======
        d = _ensure_columns(d, input_pvalue_fix)
>>>>>>> 94d1e9ec
        d = _keep_gwas_columns(d)
        if d.shape[0] >0 and numpy.any(~ numpy.isfinite(d[ZSCORE])):
            logging.warning("Some GWAS snp zscores are not finite.")

    return d

def _keep_gwas_columns(d):
    keep_columns = [SNP, EFFECT_ALLELE, NON_EFFECT_ALLELE, ZSCORE]
    if CHROMOSOME in d: keep_columns.append(CHROMOSOME)
    if POSITION in d: keep_columns.append(POSITION)
    if BETA in d: keep_columns.append(BETA)
    if SE in d: keep_columns.append(SE)
    if PVALUE in d: keep_columns.append(PVALUE)
    d = d[keep_columns]
    return d

def _rename_columns(d, gwas_format):
    # List of columns to try to rename
    cols = [ (COLUMN_SNP, SNP), (COLUMN_EFFECT_ALLELE, EFFECT_ALLELE), (COLUMN_NON_EFFECT_ALLELE, NON_EFFECT_ALLELE),
        (COLUMN_CHROMOSOME, CHROMOSOME), (COLUMN_POSITION, POSITION), (COLUMN_SE, SE),
        (COLUMN_BETA, BETA), (COLUMN_BETA_SIGN, BETA_SIGN), (COLUMN_OR, OR),
        (COLUMN_ZSCORE, ZSCORE), (COLUMN_PVALUE, PVALUE)]

    rename = {}
    for column, name in cols:
        if column in gwas_format:
            if gwas_format[column] in d:
                rename[gwas_format[column]] = name
            else:
                logging.info("Reading GWAS: Column %s not found", gwas_format[column])

    if len(rename):
        d = d.rename(columns=rename)

    return d

def _ensure_columns(d, input_pvalue_fix):
    if d.shape[0] == 0:
        if OR in d: d[BETA] = None
        if BETA_SIGN in d: d[BETA_SIGN] = None
        d[ZSCORE] = None
        return d

    d[EFFECT_ALLELE] = d[EFFECT_ALLELE].str.upper()
    d[NON_EFFECT_ALLELE] = d[NON_EFFECT_ALLELE].str.upper()

    if OR in d:
        logging.log(9, "Calculating beta from odds ratio")
        beta = _or_to_beta(d[OR])
        d[BETA] = beta

    if BETA_SIGN in d:
        b = d[BETA_SIGN]
        b = b.apply(lambda x: 1.0 if x == "+" else -1.0)
        d[BETA_SIGN] = b

    _ensure_z(d, input_pvalue_fix)

    d[ZSCORE] = numpy.array(d[ZSCORE], dtype=numpy.float32)
    return d

<<<<<<< HEAD
_numeric_columns = [BETA, OR, SE, PVALUE, ZSCORE]
def _enforce_numeric_columns(d):
    for column in _numeric_columns:
        if column in d:
            a = d[column]
            if a.dtype == numpy.object:
                a = [str(x) for x in a]
                a = [GWASSpecialHandling.sanitize_component(x) for x in a]
            d[column] = numpy.array(a, dtype=numpy.float64)
    return d

def _ensure_z(d):
=======
def _ensure_z(d, input_pvalue_fix):
>>>>>>> 94d1e9ec
    if ZSCORE in d:
        logging.log(9, "Using declared zscore")
        return d

    z = None

    if PVALUE in d:
        logging.log(9, "Calculating zscore from pvalue")
        z = _z_from_p(d, input_pvalue_fix)
    elif SE in d and BETA in d:
        logging.info("Calculating zscore from se and beta")
        z = d[BETA] / d[SE]

    if z is None: raise Exceptions.ReportableException("Couldn't get zscore from GWAS")
    d[ZSCORE] = z
    return d

def _z_from_p(d, input_pvalue_fix):
    p = d[PVALUE].values
    if numpy.any(p == 0):
        logging.warning("Encountered GWAS pvalues equal to zero. This might be caused by numerical resolution. Please consider using another scheme such as -beta- and -se- columns, or checking your input gwas for zeros.")

    s = _beta_sign(d)
    abs_z = -stats.norm.ppf(p / 2)

    if numpy.any(numpy.isinf(abs_z)) and input_pvalue_fix:
        logging.warning("Applying thresholding to divergent zscores. You can disable this behavior by using '--input_pvalue_fix 0' in the command line")
        the_min = numpy.min(p[numpy.logical_and(numpy.isfinite(abs_z),p != 0)])
        if input_pvalue_fix < the_min:
            the_min = input_pvalue_fix
        fix_z = -stats.norm.ppf(the_min / 2)
        logging.warning("Using %f to fill in divergent zscores", fix_z)
        abs_z[numpy.isinf(abs_z)] = fix_z

    z = abs_z * s
    return z

def _beta_sign(d):
    b = None
    if BETA in d:
        logging.log(9, "Acquiring sign from beta")
        b = numpy.sign(d[BETA])
    elif BETA_SIGN in d:
        logging.log(9, "Acquiring sign")
        b = d[BETA_SIGN]
        b = b.apply(lambda x: 1.0 if (x =="+" or x==1.0) else -1.0)
    if b is None: raise Exceptions.ReportableException("No beta sign in GWAS")
    return b

def _or_to_beta(odd):
    if numpy.any(numpy.where(odd < 0)):
        raise Exceptions.InvalidArguments("Odd Ratios include negative values.")
    if numpy.any(numpy.where(odd == 0)):
        logging.warning("Odd Ratios column holds some [0] values")
    return numpy.log(odd)

########################################################################################################################
# General purpose methods

def extract(gwas, snps):
    """Assumes that argument snps are there in the gwas."""
    s = gwas[SNP]
    index = [s[s == x].index[0] for x in snps]
    g = gwas.iloc[index]
    return g

def get_data_from_gwas(gwas, snp):
    if not snp in gwas[SNP]:
        return None
    g = gwas[gwas[SNP] == snp].iloc[0]
    return g

def process_gwas(path, callback, skip_header=True):
    with gzip.open(path) as file:
        for i,line in enumerate(file):
            if i==0 and skip_header: continue
            callback(line)

def get_header(gwas_path):
    with gzip.open(gwas_path) as file:
        header = file.readline().strip()
        return header

def get_snp_header_index(header, col_name):
    header = header.split()
    return header.index(col_name)

class GWASLineMappedCollector(object):
    def __init__(self, index_key=None):
        self.index_key = index_key
        self.collected = {}
        self.keys = []

    def __call__(self, line):
        comps = line.strip().split()
        k = comps[self.index_key]
        self.collected[k] = comps
        self.keys.append(k)<|MERGE_RESOLUTION|>--- conflicted
+++ resolved
@@ -78,13 +78,10 @@
     if not ok:
         raise Exceptions.InvalidArguments("Arguments missing. Either -zscore-, -pvalue and one in [beta,beta sign,or]-, or -standard error and one in [beta, or]- must be provided")
 
-<<<<<<< HEAD
+
 ########################################################################################################################
 # Load a gwas
-def load_gwas(source, gwas_format, strict=True, separator=None, skip_until_header=False, snps=None, force_special_handling=False, handle_empty_columns=False):
-=======
-def load_gwas(source, gwas_format, strict=True, sep='\s+', input_pvalue_fix=None):
->>>>>>> 94d1e9ec
+def load_gwas(source, gwas_format, strict=True, separator=None, skip_until_header=False, snps=None, force_special_handling=False, handle_empty_columns=False, input_pvalue_fix=None):
     """
     Attempts to read a GWAS summary statistics file, and load it into a uniform format,
     in a pandas dataframe.
@@ -116,12 +113,8 @@
         d = d[d[SNP].str.contains("rs")]
 
     if strict:
-<<<<<<< HEAD
         d = _enforce_numeric_columns(d)
-        d = _ensure_columns(d)
-=======
         d = _ensure_columns(d, input_pvalue_fix)
->>>>>>> 94d1e9ec
         d = _keep_gwas_columns(d)
         if d.shape[0] >0 and numpy.any(~ numpy.isfinite(d[ZSCORE])):
             logging.warning("Some GWAS snp zscores are not finite.")
@@ -183,7 +176,6 @@
     d[ZSCORE] = numpy.array(d[ZSCORE], dtype=numpy.float32)
     return d
 
-<<<<<<< HEAD
 _numeric_columns = [BETA, OR, SE, PVALUE, ZSCORE]
 def _enforce_numeric_columns(d):
     for column in _numeric_columns:
@@ -195,10 +187,7 @@
             d[column] = numpy.array(a, dtype=numpy.float64)
     return d
 
-def _ensure_z(d):
-=======
 def _ensure_z(d, input_pvalue_fix):
->>>>>>> 94d1e9ec
     if ZSCORE in d:
         logging.log(9, "Using declared zscore")
         return d
