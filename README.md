# MetaXcan

MetaXcan: summary statistics based gene-level association test

## Introduction

MetaXcan is an extension of [PrediXcan](https://github.com/hakyimlab/PrediXcan) method, that infers the results of PrediXcan using only summary statistics.
This repository contains a wide set of tools for calculating the gene-level association test results,
and building processing pipelines as well.

A manuscript desribing the MetaXcan method and application can be found [here](http://biorxiv.org/content/early/2017/02/27/045260).

## Prerequisites

The software is developed and tested in Linux and Max OS environments. The main MetaXcan script is supported in Windows.

<<<<<<< HEAD
You need  [Python 2.7](https://www.python.org/), [numpy](http://www.numpy.org/), [scipy](http://www.scipy.org/), [pandas](http://pandas.pydata.org/) to run MetaXcan, and there is a GUI done in TKInter.
[mock](https://github.com/testing-cabal/mock) is needed for the unit tests
=======
You need  [Python 2.7](https://www.python.org/), [numpy (>=1.11.1)](http://www.numpy.org/), [scipy (>=0.18.1)](http://www.scipy.org/), [pandas (>=0.18.1)](http://pandas.pydata.org/) to run MetaXcan, and there is a GUI done in TKInter.
>>>>>>> e458ddfc

[R](https://www.r-project.org/) with [ggplot](http://ggplot2.org/) and [dplyr](https://cran.r-project.org/web/packages/dplyr/index.html) 
is needed for some optional statistics and charts.

## Project Layout

**software** folder contains an implementation of MetaXcan's method. 
The following scripts from that folder are different steps in the MetaXcan pipeline:

```bash
M00_prerequisites.py
M01_covariances_correlations.py
M02_variances.py
M03_betas.py
M04_zscores.py
MetaXcan.py
```
, although a typical user will use `MetaXcan.py`.

The rest of the scripts in **software** folder are python packaging support scripts,
and convenience wrappers such as the GUI.

Subfolder **software/metax** contains the bulk of Metaxcan's logic, implemented as a python package.


## Input data
MetaXcan will calculate the association results from GWAS results, as output by [plink](https://www.cog-genomics.org/plink2).
Some support data is needed, that needs to be set up prior MetaXcan execution.

The gist of MetaXcan input is:
- A Transcriptome Prediction Model database (an example is [here](https://s3.amazonaws.com/imlab-open/Data/MetaXcan/sample_data/DGN-WB_0.5.db))
- A file with the covariance matrices of the SNPs within each gene model (such as [this one](https://s3.amazonaws.com/imlab-open/Data/MetaXcan/sample_data/covariance.DGN-WB_0.5.txt.gz))
- GWAS results (such as [these](https://s3.amazonaws.com/imlab-open/Data/MetaXcan/sample_data/GWAS.tar.gz), which are just randomly generated)

You can use precalculated databases, or generate new ones with tools in this repository.
GTEx-based tissues and 1000 Genomes covariances precalculated data can be found [here](http://predictdb.hakyimlab.org).
<!-- old box https://app.box.com/s/gujt4m6njqjfqqc9tu0oqgtjvtz9860w  -->
(Please refer to **/software/Readme.md** for more detailed information)

## Setup and Usage Example on a UNIX-like operating system

The following example assumes that you have **python 2.7**, **numpy**, and **scipy** installed.

1) Clone this repository.
```bash
$ git clone https://github.com/hakyimlab/MetaXcan
```

2) Go to the software folder.
```bash
$ cd MetaXcan/software
```

3) Download sample [data](https://s3.amazonaws.com/imlab-open/Data/MetaXcan/sample_data/v0_5/sample_data.tar.gz):
```bash
# You can click on the link above or type the following at a terminal
$ wget https://s3.amazonaws.com/imlab-open/Data/MetaXcan/sample_data/v0_5/sample_data.tar.gz
```
This may take a few minutes depending on your connection: it has to download approximately 200Mb worth of data.
Downloaded data will include an appropiate **Transcriptome Model Database**, a **GWAS/Meta Analysis summary statistics**, and **SNP covariance matrices**.

Extract it with:
```bash
tar -xzvpf sample_data.tar.gz
```

4) Run the High-Level MetaXcan Script
```bash
./MetaXcan.py \
--model_db_path data/DGN-WB_0.5.db \
--covariance data/covariance.DGN-WB_0.5.txt.gz \
--gwas_folder data/GWAS \
--gwas_file_pattern ".*gz" \
--beta_column BETA \
--pvalue_column P \
--output_file results/test.csv
```
This should take less than a minute on a 3GHZ computer. For the full specification of command line parameters, you can check the [wiki](https://github.com/hakyimlab/MetaXcan/wiki/MetaXcan's-Command-Line-Reference).


The example command parameters mean:

* *--model_db_path* Path to tissue transriptome model
* *--covariance* Path to file containing covariance information. This covariance should have information related to the tissue transcriptome model.
* *--gwas_folder* Folder containing GWAS summary statistics data.
* *--gwas_file_pattern* This option allows the program to select which files from the input to use based on their name.
...This allows to ignore several support files that might be generated at your GWAS analysis, such as plink logs.
* *--beta_column* Tells the program the name of a column containing -phenotype beta data for each SNP- in the input GWAS files.
* *--pvalue_column* Tells the program the name of a column containing -PValue for each SNP- in the input GWAS files.
* *--output_file* Path where results will be saved to.

Its output is a CSV file that looks like:

```
gene,gene_name,zscore,effect_size,pvalue,var_g,pred_perf_r2,pred_perf_pval,pred_perf_qval,n_snps_used,n_snps_in_cov,n_snps_in_model
ENSG00000150938,CRIM1,4.190697619877402,0.7381499095142079,2.7809807629839122e-05,0.09833448081630237,0.13320775358,1.97496173512e-30,7.47907447189e-30,37,37,37
...
```
Where each row is a gene's association result:
* gene: a gene's id: as listed in the Tissue Transcriptome model.
Ensemble Id for some, while some others (mainly DGN Whole Blood) provide [Genquant](http://www.gencodegenes.org/)'s gene name
* gene_name: gene name as listed by the Transcriptome Model, generally extracted from Genquant
* zscore: MetaXcan's association result for the gene
* effect_size: MetaXcan's association effect size for the gene
* pvalue: P-value of the aforementioned statistic.
* pred_perf_r2: R2 of tissue model's correlation to gene's measured transcriptome (prediction performance)
* pred_perf_pval: pval of tissue model's correlation to gene's measured transcriptome (prediction performance)
* pred_perf_qval: qval of tissue model's correlation to gene's measured transcriptome (prediction performance)
* n_snps_used: number of snps from GWAS that got used in MetaXcan analysis
* n_snps_in_cov: number of snps in the covariance matrix
* n_snps_in_model: number of snps in the model
* var_g: variance of the gene expression, calculated as *W' * G * W*
(where *W* is the vector of SNP weights in a gene's model,
*W'* is its transpose, and *G* is the covariance matrix)

MetaXcan supports a large amount of command line parameters.
Check the Github's ' wiki for those that work best for your data,
and interpreting the results.

## MetaXcan on windows

Please see the following [article](https://github.com/hakyimlab/MetaXcan/wiki/MetaXcan-on-Windows) in the wiki.

## Installation

You also have the option of installing the MetaXcan package to your python distribution.
This will make the **metax** library available for development, and install on your system path
the main MetaXcan scripts.

You can install it from the **software** folder with:

```bash
# ordinary install
$ python setup.py install
```

Alternatively, if you are going to modify the sources, the following may be more convenient:

```bash
# developer mode instalation
python setup.py develop
```

PIP support coming soon-ish.

## Support & Community

Issues and questions can be raised at this repository's issue tracker.

There is also a [Google Group](https://groups.google.com/forum/?hl=en#!forum/predixcanmetaxcan) mail list for general discussion, feature requests, etc. 
Join if you want to be notified of new releases, feature sets and important news concerning this software.

You can check [here](https://github.com/hakyimlab/MetaXcan/wiki) for release history.

### Cautionary Warning to Existing Users on Updates and Transcriptome Models

Transcriptome Models are a key component of MetaXcan (and PrediXcan) input. As models are improved,
sometimes the format of this databases need be changed too. We only provide support for the very latest databases;
if a user updates their repository to the latest version and MetaXcan complains about the transcriptome weight dbs,
please check if new databases [have been published here](http://predictdb.hakyimlab.org).

For the time being, the only way to use old transcriptome models is to use older versions of MetaXcan.

## Where to go from here

Check [this](https://github.com/hakyimlab/MetaXcan/tree/master/software) if you want to learn more
about more general or advanced usages of MetaXcan.

Check out the [Wiki](https://github.com/hakyimlab/MetaXcan/wiki) for exhaustive usage information.

The code lies at
```bash
/software
```

<|MERGE_RESOLUTION|>--- conflicted
+++ resolved
@@ -14,12 +14,9 @@
 
 The software is developed and tested in Linux and Max OS environments. The main MetaXcan script is supported in Windows.
 
-<<<<<<< HEAD
-You need  [Python 2.7](https://www.python.org/), [numpy](http://www.numpy.org/), [scipy](http://www.scipy.org/), [pandas](http://pandas.pydata.org/) to run MetaXcan, and there is a GUI done in TKInter.
+You need  [Python 2.7](https://www.python.org/), [numpy (>=1.11.1)](http://www.numpy.org/), [scipy (>=0.18.1)](http://www.scipy.org/), [pandas (>=0.18.1)](http://pandas.pydata.org/) to run MetaXcan, and there is a GUI done in TKInter.
 [mock](https://github.com/testing-cabal/mock) is needed for the unit tests
-=======
-You need  [Python 2.7](https://www.python.org/), [numpy (>=1.11.1)](http://www.numpy.org/), [scipy (>=0.18.1)](http://www.scipy.org/), [pandas (>=0.18.1)](http://pandas.pydata.org/) to run MetaXcan, and there is a GUI done in TKInter.
->>>>>>> e458ddfc
+
 
 [R](https://www.r-project.org/) with [ggplot](http://ggplot2.org/) and [dplyr](https://cran.r-project.org/web/packages/dplyr/index.html) 
 is needed for some optional statistics and charts.
