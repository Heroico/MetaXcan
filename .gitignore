--- conflicted
+++ resolved
@@ -23,8 +23,5 @@
 # PyCharm project files
 *.idea
 
-<<<<<<< HEAD
 #Pyenv
-=======
->>>>>>> e951789f
-.python-version+.python-version
